--- conflicted
+++ resolved
@@ -64,7 +64,6 @@
 All models available are pre-trained on ImageNet [9], followed by training on AudioSet [4]. The results appear slightly better than those reported in the
 paper. We provide the best models in this repository while the paper is showing averages over multiple runs.
 
-<<<<<<< HEAD
 | Model Name       | Config                                             | Params (Millions) | MACs (Billions) | Performance (mAP) |
 |------------------|----------------------------------------------------|-------------------|-----------------|-------------------|
 | mn04_as          | width_mult=0.4                                     | 0.983             | 0.11            | .432              |
@@ -80,17 +79,6 @@
 | mn10_as_mels_40  | width_mult=1.0                                     | 4.88              | 0.21            | .453              |
 | mn10_as_mels_64  | width_mult=1.0                                     | 4.88              | 0.27            | .461              |
 | mn10_as_mels_256 | width_mult=1.0                                     | 4.88              | 1.08            | .474              |
-=======
-| Model Name  | Config                                             | Params (Million) | MACs (Billion) | Performance (mAP) |
-|-------------|----------------------------------------------------|-------------------|-----------------|-------------------|
-| mn04_as     | width_mult=0.4                                     | 0.98              | 0.11            | .432              |
-| mn05_as     | width_mult=0.5                                     | 1.43              | 0.16            | .443              |
-| mn10_as     | width_mult=1.0                                     | 4.88              | 0.54            | .471              |
-| mn20_as     | width_mult=2.0                                     | 17.91             | 2.06            | .478              |
-| mn30_as     | width_mult=3.0                                     | 39.09             | 4.55            | .482              |
-| mn40_as     | width_mult=4.0                                     | 68.43             | 8.03            | .484              |
-| mn40_as_ext | width_mult=4.0,<br/>extended training (300 epochs) | 68.43             | 8.03            | .487              |
->>>>>>> 14d183aa
 
 The Parameter and Computational complexity (number of multiply-accumulates) is calculated using the script [complexity.py](complexity.py). Note that the number of MACs calculated with our procedure is qualitatively as it counts only the dominant operations (linear layers, convolutional layers and attention layers for Transformers). 
 
